#!/usr/bin/env python
#
# Copyright (C) 2017 The Android Open Source Project
#
# Licensed under the Apache License, Version 2.0 (the 'License');
# you may not use this file except in compliance with the License.
# You may obtain a copy of the License at
#
#      http://www.apache.org/licenses/LICENSE-2.0
#
# Unless required by applicable law or agreed to in writing, software
# distributed under the License is distributed on an 'AS IS' BASIS,
# WITHOUT WARRANTIES OR CONDITIONS OF ANY KIND, either express or implied.
# See the License for the specific language governing permissions and
# limitations under the License.
#

import logging
import os
import tempfile

from vts.runners.host import keys
from vts.runners.host import test_runner
from vts.utils.python.controllers import adb
from vts.utils.python.controllers import android_device
from vts.utils.python.common import vts_spec_utils
from vts.utils.python.fuzzer import corpus_manager

from vts.testcases.fuzz.template.libfuzzer_test import libfuzzer_test_config as config
from vts.testcases.fuzz.template.libfuzzer_test import libfuzzer_test
from vts.testcases.fuzz.template.libfuzzer_test import libfuzzer_test_case


class FuncFuzzerTest(libfuzzer_test.LibFuzzerTest):
    """Runs function fuzzer tests on target.

    Attributes:
        _dut: AndroidDevice, the device under test as config.
        _test_cases: LibFuzzerTestCase list, list of test cases to run.
        _vts_spec_parser: VtsSpecParser, used to parse .vts files.
        _temp_dir: temporary directory, used as buffer between target and GCS.
    """

    def setUpClass(self):
        """Creates a remote shell instance, and copies data files."""
        required_params = [
            keys.ConfigKeys.IKEY_DATA_FILE_PATH,
            keys.ConfigKeys.IKEY_HAL_HIDL_PACKAGE_NAME,
        ]
        self.getUserParams(required_params)
        logging.info('%s: %s', keys.ConfigKeys.IKEY_DATA_FILE_PATH,
                     self.data_file_path)
        logging.info('%s: %s', keys.ConfigKeys.IKEY_HAL_HIDL_PACKAGE_NAME,
                     self.hal_hidl_package_name)

        self._dut = self.android_devices[0]
        self._dut.adb.shell('mkdir %s -p' % config.FUZZER_TEST_DIR)
        self._vts_spec_parser = vts_spec_utils.VtsSpecParser(
            self.data_file_path)
        self._temp_dir = tempfile.mkdtemp()
<<<<<<< HEAD
        self._corpus_manager = corpus_manager.CorpusManager(self.user_params)
=======
        self._corpus_manager = corpus_manager.CorpusManager(self.user_params, self._dut)
>>>>>>> b686ac07

    def _RegisteredInterfaces(self, hal_package):
        """Returns a list of registered interfaces for a given hal package.

        Args:
            hal_package: string, name of hal package,
                e.g. android.hardware.nfc@1.0

        Returns:
            list of string, list of interfaces from this package that are
                registered on device under test.
        """
        # TODO: find a more robust way to query registered interfaces.
        cmd = '"lshal | grep -v \* | grep -o %s::[[:alpha:]]* | sort -u"' % hal_package
        out = str(self._dut.adb.shell(cmd)).split()
        interfaces = map(lambda x: x.split('::')[-1], out)
        return interfaces

    def _FuzzerBinHostPath(self, hal_package, vts_spec_name):
        """Returns path to fuzzer binary on host."""
        vts_spec_name = vts_spec_name.replace('.vts', '')
        bin_name = hal_package + '-vts.func_fuzzer.' + vts_spec_name
        bin_host_path = os.path.join(self.data_file_path, 'DATA', 'bin',
                                     bin_name)
        return str(bin_host_path)

    def _CreateTestCasesFromSpec(self, hal_package, vts_spec_name,
                                 vts_spec_proto):
        """Creates LibFuzzerTestCases.

        Args:
            hal_package: string, name of hal package,
                e.g. android.hardware.nfc@1.0
            vts_spec_name: string, e.g. 'Nfc.vts'.

        Returns:
            LibFuzzerTestCase list, one per function of interface corresponding
                to vts_spec_name.
        """
        test_cases = []
        for api in vts_spec_proto.interface.api:
            additional_params = {'vts_target_func': api.name}
            libfuzzer_params = config.FUZZER_DEFAULT_PARAMS
            bin_host_path = self._FuzzerBinHostPath(hal_package, vts_spec_name)
            test_case = libfuzzer_test_case.LibFuzzerTestCase(
                bin_host_path, libfuzzer_params, additional_params)
            test_case.test_name = api.name
            test_cases.append(test_case)
        return test_cases

    # Override
    def CreateTestCases(self):
        """See base class."""
        hal_package = self.hal_hidl_package_name
        hal_name, hal_version = vts_spec_utils.HalPackageToNameAndVersion(
            hal_package)
        vts_spec_names = self._vts_spec_parser.VtsSpecNames(
            hal_name, hal_version)

        registered_interfaces = self._RegisteredInterfaces(
            self.hal_hidl_package_name)
        test_cases = []
        for vts_spec_name in vts_spec_names:
            vts_spec_proto = self._vts_spec_parser.VtsSpecProto(
                hal_name, hal_version, vts_spec_name)
            if not vts_spec_proto.component_name in registered_interfaces:
                continue
            test_cases += self._CreateTestCasesFromSpec(
                hal_package, vts_spec_name, vts_spec_proto)
        return test_cases


if __name__ == '__main__':
    test_runner.main()<|MERGE_RESOLUTION|>--- conflicted
+++ resolved
@@ -58,11 +58,7 @@
         self._vts_spec_parser = vts_spec_utils.VtsSpecParser(
             self.data_file_path)
         self._temp_dir = tempfile.mkdtemp()
-<<<<<<< HEAD
-        self._corpus_manager = corpus_manager.CorpusManager(self.user_params)
-=======
         self._corpus_manager = corpus_manager.CorpusManager(self.user_params, self._dut)
->>>>>>> b686ac07
 
     def _RegisteredInterfaces(self, hal_package):
         """Returns a list of registered interfaces for a given hal package.
